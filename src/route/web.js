import express from "express";
import multer from "multer";
import userController from "../controllers/userController.js";
import authController from "../controllers/authController.js";
import serviceCenterController from "../controllers/serviceCenterController.js";
import serviceTypeController from "../controllers/serviceTypeController.js";
import bookingController from "../controllers/bookingController.js";
import vehicleModelController from "../controllers/vehicleModelController.js";
import paymentController from "../controllers/paymentController.js";
import servicePackageController from "../controllers/servicePackageController.js";
import subscriptionController from "../controllers/subscriptionController.js";
import staffAssignmentController from "../controllers/staffAssignmentController.js";
import technicianCertificateController from "../controllers/technicianCertificateController.js";
import technicianScheduleController from "../controllers/technicianScheduleController.js";
import workProgressTrackingController from "../controllers/workProgressTrackingController.js";
import costAnalyticsController from "../controllers/costAnalyticsController.js";
import notificationController from "../controllers/notificationController.js";
import vehicleController from "../controllers/vehicleController.js";
import { protect, authorize } from "../middleware/authMiddleware.js";

// Configure multer for file uploads
const upload = multer({
  storage: multer.memoryStorage(),
  limits: { fileSize: 10 * 1024 * 1024 }, // 10MB limit
  fileFilter: (req, file, cb) => {
    if (file.mimetype.startsWith("image/")) {
      cb(null, true);
    } else {
      cb(new Error("Only image files are allowed"), false);
    }
  },
});

let router = express.Router();

let initWebRoutes = (app) => {
<<<<<<< HEAD
    // ===== AUTH ROUTES =====

    // Authentication routes
    router.post("/api/auth/register", authController.register);
    router.post("/api/auth/login", authController.login);
    router.post("/api/auth/google-login", authController.googleLogin);
    router.post("/api/auth/refresh-token", authController.refreshToken);

    // Email verification not supported in this project (endpoints kept for clarity but return 404)
    router.get("/api/auth/verify-email/:token", authController.verifyEmail);
    router.post(
        "/api/auth/resend-verification",
        authController.resendVerificationEmail
    );

    // Password reset routes
    router.post("/api/auth/forgot-password", authController.forgotPassword);
    router.post("/api/auth/reset-password/:token", authController.resetPassword);

    // Protected routes (require authentication)
    router.post(
        "/api/auth/change-password",
        protect,
        authController.changePassword
    );

    // ===== USER ROUTES =====

    // User profile routes (protected)
    router.get("/api/user/profile", protect, userController.getUserProfile);
    router.put("/api/user/profile", protect, userController.updateUserProfile);

    // Avatar upload route (protected)
    router.post(
        "/api/user/upload-avatar",
        protect,
        upload.single("avatar"),
        userController.uploadAvatar
    );

    // Admin user management routes (protected + admin only)
    router.delete(
        "/api/user/:id",
        protect,
        authorize("admin"),
        userController.deleteUser
    );
    router.put(
        "/api/user/:userId/role",
        protect,
        authorize("admin"),
        userController.updateUserRole
    );

    // ===== SERVICE CENTER ROUTES =====

    // Public routes
    router.get(
        "/api/service-centers",
        serviceCenterController.getAllServiceCenters
    );
    router.get(
        "/api/service-centers/:id",
        serviceCenterController.getServiceCenterById
    );
    router.get(
        "/api/service-centers/nearby/search",
        serviceCenterController.findNearestCenters
    );

    // Protected routes (require authentication)
    router.post(
        "/api/service-centers",
        protect,
        authorize("admin"),
        serviceCenterController.createServiceCenter
    );
    router.put(
        "/api/service-centers/:id",
        protect,
        authorize("admin"),
        serviceCenterController.updateServiceCenter
    );
    router.delete(
        "/api/service-centers/:id",
        protect,
        authorize("admin"),
        serviceCenterController.deleteServiceCenter
    );

    // Service management
    router.post(
        "/api/service-centers/:id/services",
        protect,
        authorize("admin"),
        serviceCenterController.addServiceToCenter
    );
    router.post(
        "/api/service-centers/:id/staff",
        protect,
        authorize("admin"),
        serviceCenterController.addStaffToCenter
    );

    // ===== SERVICE TYPE ROUTES =====

    // Public routes
    router.get("/api/service-types", serviceTypeController.getAllServiceTypes);
    router.get(
        "/api/service-types/:id",
        serviceTypeController.getServiceTypeById
    );
    router.get(
        "/api/service-types/category/:category",
        serviceTypeController.getServiceTypesByCategory
    );
    router.get(
        "/api/service-types/popular/list",
        serviceTypeController.getPopularServiceTypes
    );
    router.post(
        "/api/service-types/compatible/search",
        serviceTypeController.getCompatibleServices
    );

    // Protected routes (require authentication)
    router.post(
        "/api/service-types",
        protect,
        authorize("admin"),
        serviceTypeController.createServiceType
    );
    router.put(
        "/api/service-types/:id",
        protect,
        authorize("admin"),
        serviceTypeController.updateServiceType
    );
    router.delete(
        "/api/service-types/:id",
        protect,
        authorize("admin"),
        serviceTypeController.deleteServiceType
    );

    // AI data management
    router.put(
        "/api/service-types/:id/ai-data",
        protect,
        authorize("admin"),
        serviceTypeController.updateAIData
    );

    // ===== VEHICLE MODEL ROUTES =====

    // Public routes
    router.get("/api/vehicle-models", vehicleModelController.getAllVehicleModels);
    router.get(
        "/api/vehicle-models/:id",
        vehicleModelController.getVehicleModelById
    );
    router.get(
        "/api/vehicle-models/brands/list",
        vehicleModelController.getBrands
    );
    router.get(
        "/api/vehicle-models/brand/:brand",
        vehicleModelController.getModelsByBrand
    );

    // Admin routes
    router.post(
        "/api/vehicle-models",
        protect,
        authorize("admin"),
        vehicleModelController.createVehicleModel
    );
    router.put(
        "/api/vehicle-models/:id",
        protect,
        authorize("admin"),
        vehicleModelController.updateVehicleModel
    );
    router.delete(
        "/api/vehicle-models/:id",
        protect,
        authorize("admin"),
        vehicleModelController.deleteVehicleModel
    );
    router.post(
        "/api/vehicle-models/sample-data",
        protect,
        authorize("admin"),
        vehicleModelController.createSampleData
    );

    // ===== BOOKING ROUTES =====

    // Service discovery (public)
    router.get(
        "/api/booking/service-centers",
        bookingController.getAvailableServiceCenters
    );
    router.get(
        "/api/booking/vehicles/:vehicleId/services",
        bookingController.getCompatibleServices
    );
    router.get(
        "/api/booking/service-centers/:serviceCenterId/services/:serviceTypeId/slots",
        bookingController.getAvailableSlots
    );

    // Booking management (protected - customer only)
    router.post("/api/booking", protect, bookingController.createBooking);
    router.get(
        "/api/booking/my-bookings",
        protect,
        bookingController.getCustomerBookings
    );
    router.get(
        "/api/booking/:bookingId",
        protect,
        bookingController.getBookingDetails
    );
    router.put(
        "/api/booking/:bookingId/cancel",
        protect,
        bookingController.cancelBooking
    );
    router.put(
        "/api/booking/:bookingId/reschedule",
        protect,
        bookingController.rescheduleBooking
    );

    // ===== PAYMENT ROUTES =====

    // Payment management (protected - customer only)
    router.post(
        "/api/payment/booking/:appointmentId",
        protect,
        paymentController.createBookingPayment
    );
    router.get(
        "/api/payment/:paymentId/status",
        protect,
        paymentController.getPaymentStatus
    );
    router.put(
        "/api/payment/:orderCode/cancel",
        protect,
        paymentController.cancelBookingPayment
    );
    router.get(
        "/api/payment/my-payments",
        protect,
        paymentController.getCustomerPayments
    );

    // PayOS webhook (public - no auth required)
    router.post("/api/payment/webhook", paymentController.handleWebhook);

    // PayOS redirect pages (public - no auth required)
    router.get("/payment/success", paymentController.handlePaymentSuccess);
    router.get("/payment/cancel", paymentController.handlePaymentCancel);

    // Manual sync payment status from PayOS
    router.post(
        "/api/payment/sync/:orderCode",
        paymentController.syncPaymentStatus
    );

    // ===== COST ANALYTICS (CUSTOMER) =====
    router.get(
        "/api/costs/history",
        protect,
        costAnalyticsController.getPersonalCostHistory
    );
    router.get(
        "/api/costs/summary",
        protect,
        costAnalyticsController.getPersonalCostSummary
    );

    // ===== NOTIFICATION SETTINGS (CUSTOMER) =====
    router.get(
        "/api/notifications/settings",
        protect,
        notificationController.getNotificationSettings
    );
    router.put(
        "/api/notifications/settings",
        protect,
        notificationController.updateNotificationSettings
    );
    router.put(
        "/api/notifications/email",
        protect,
        notificationController.updateEmailNotification
    );
    router.post(
        "/api/notifications/settings/reset",
        protect,
        notificationController.resetNotificationSettings
    );

    // ===== VEHICLE MANAGEMENT (CUSTOMER) =====
    router.post(
        "/api/vehicles",
        protect,
        vehicleController.addVehicle
    );
    router.get(
        "/api/vehicles",
        protect,
        vehicleController.getCustomerVehicles
    );
    router.get(
        "/api/vehicles/:vehicleId",
        protect,
        vehicleController.getVehicleDetails
    );
    router.put(
        "/api/vehicles/:vehicleId",
        protect,
        vehicleController.updateVehicle
    );
    router.delete(
        "/api/vehicles/:vehicleId",
        protect,
        vehicleController.deleteVehicle
    );

    // ===== SERVICE PACKAGE ROUTES =====

    // Public routes
    router.get("/api/service-packages", servicePackageController.getAllServicePackages);
    router.get("/api/service-packages/:id", servicePackageController.getServicePackageById);
    router.get("/api/service-packages/vehicle/:vehicleId/compatible", servicePackageController.getCompatiblePackages);

    // Admin routes
    router.post("/api/service-packages", protect, authorize("admin"), servicePackageController.createServicePackage);
    router.put("/api/service-packages/:id", protect, authorize("admin"), servicePackageController.updateServicePackage);
    router.delete("/api/service-packages/:id", protect, authorize("admin"), servicePackageController.deleteServicePackage);

    // ===== SUBSCRIPTION ROUTES =====

    // Subscription management (protected - customer only)
    router.get("/api/subscriptions", protect, subscriptionController.getCustomerSubscriptions);
    router.post("/api/subscriptions", protect, subscriptionController.subscribeToPackage);
    router.put("/api/subscriptions/:subscriptionId/renew", protect, subscriptionController.renewSubscription);
    router.put("/api/subscriptions/:subscriptionId/cancel", protect, subscriptionController.cancelSubscription);
    router.get("/api/subscriptions/:subscriptionId/usage", protect, subscriptionController.getSubscriptionUsage);

    // ===== STAFF ASSIGNMENT ROUTES =====

    // Public routes (protected by role)
    router.get(
        "/api/staff-assignments",
        protect,
        authorize("admin", "manager"),
        staffAssignmentController.getAllStaffAssignments
    );
    router.get(
        "/api/staff-assignments/:id",
        protect,
        authorize("admin", "manager"),
        staffAssignmentController.getStaffAssignmentById
    );

    // Service center staff management
    router.get(
        "/api/service-centers/:centerId/staff",
        protect,
        authorize("admin", "manager"),
        staffAssignmentController.getStaffByCenter
    );
    router.get(
        "/api/users/:userId/centers",
        protect,
        staffAssignmentController.getCentersByStaff
    );

    // Staff assignment management (admin only)
    router.post(
        "/api/staff-assignments",
        protect,
        authorize("admin"),
        staffAssignmentController.createStaffAssignment
    );
    router.put(
        "/api/staff-assignments/:id",
        protect,
        authorize("admin"),
        staffAssignmentController.updateStaffAssignment
    );
    router.delete(
        "/api/staff-assignments/:id",
        protect,
        authorize("admin"),
        staffAssignmentController.deleteStaffAssignment
    );

    // Position management (admin and manager)
    router.put(
        "/api/staff-assignments/:id/position",
        protect,
        authorize("admin", "manager"),
        staffAssignmentController.updateStaffPosition
    );

    // ===== TECHNICIAN CERTIFICATE ROUTES =====

    // Certificate management routes (protected by role)
    router.get(
        "/api/technician-certificates",
        protect,
        authorize("admin", "manager"),
        technicianCertificateController.getAllCertificates
    );
    router.get(
        "/api/technician-certificates/:id",
        protect,
        authorize("admin", "manager"),
        technicianCertificateController.getCertificateById
    );

    // Certificate creation and management (admin and manager)
    router.post(
        "/api/technician-certificates",
        protect,
        authorize("admin", "manager"),
        technicianCertificateController.createCertificate
    );
    router.put(
        "/api/technician-certificates/:id",
        protect,
        authorize("admin", "manager"),
        technicianCertificateController.updateCertificate
    );
    router.delete(
        "/api/technician-certificates/:id",
        protect,
        authorize("admin"),
        technicianCertificateController.deleteCertificate
    );

    // Certificate status management
    router.put(
        "/api/technician-certificates/:id/status",
        protect,
        authorize("admin", "manager"),
        technicianCertificateController.updateCertificateStatus
    );

    // Technician-specific certificates
    router.get(
        "/api/technicians/:technicianId/certificates",
        protect,
        technicianCertificateController.getCertificatesByTechnician
    );

    // Specialization-specific certificates
    router.get(
        "/api/technician-certificates/specialization/:specialization",
        protect,
        authorize("admin", "manager"),
        technicianCertificateController.getCertificatesBySpecialization
    );

    // Certificate expiry management
    router.get(
        "/api/technician-certificates/expiry/check",
        protect,
        authorize("admin", "manager"),
        technicianCertificateController.checkExpiredCertificates
    );
    router.get(
        "/api/technician-certificates/expiry/soon",
        protect,
        authorize("admin", "manager"),
        technicianCertificateController.getSoonToExpireCertificates
    );

    // ===== TECHNICIAN SCHEDULE ROUTES =====

    // Schedule management routes (protected by role)
    router.get(
        "/api/technician-schedules",
        protect,
        authorize("admin", "manager"),
        technicianScheduleController.getAllSchedules
    );
    router.get(
        "/api/technician-schedules/:id",
        protect,
        authorize("admin", "manager", "technician"),
        technicianScheduleController.getScheduleById
    );

    // Schedule creation and management (admin and manager)
    router.post(
        "/api/technician-schedules",
        protect,
        authorize("admin", "manager"),
        technicianScheduleController.createSchedule
    );
    router.put(
        "/api/technician-schedules/:id",
        protect,
        authorize("admin", "manager"),
        technicianScheduleController.updateSchedule
    );
    router.delete(
        "/api/technician-schedules/:id",
        protect,
        authorize("admin", "manager"),
        technicianScheduleController.deleteSchedule
    );

    // Technician-specific schedules
    router.get(
        "/api/technicians/:technicianId/schedules",
        protect,
        technicianScheduleController.getSchedulesByTechnician
    );

    // Service center schedules
    router.get(
        "/api/service-centers/:centerId/schedules",
        protect,
        authorize("admin", "manager"),
        technicianScheduleController.getSchedulesByCenter
    );

    // Schedule status management
    router.put(
        "/api/technician-schedules/:id/status",
        protect,
        authorize("admin", "manager", "technician"),
        technicianScheduleController.updateScheduleStatus
    );

    // Check-in and check-out
    router.post(
        "/api/technician-schedules/:id/check-in",
        protect,
        authorize("admin", "manager", "technician"),
        technicianScheduleController.recordCheckIn
    );
    router.post(
        "/api/technician-schedules/:id/check-out",
        protect,
        authorize("admin", "manager", "technician"),
        technicianScheduleController.recordCheckOut
    );

    // Availability management
    router.put(
        "/api/technician-schedules/:id/availability",
        protect,
        authorize("admin", "manager", "technician"),
        technicianScheduleController.updateAvailability
    );

    // Appointment assignment
    router.post(
        "/api/technician-schedules/:id/appointments",
        protect,
        authorize("admin", "manager"),
        technicianScheduleController.addAppointmentToSchedule
    );
    router.delete(
        "/api/technician-schedules/:id/appointments/:appointmentId",
        protect,
        authorize("admin", "manager"),
        technicianScheduleController.removeAppointmentFromSchedule
    );

    // Available technicians
    router.get(
        "/api/service-centers/:centerId/available-technicians",
        protect,
        authorize("admin", "manager"),
        technicianScheduleController.getAvailableTechnicians
    );

    // Overtime report
    router.get(
        "/api/technician-schedules/reports/overtime",
        protect,
        authorize("admin", "manager"),
        technicianScheduleController.getOvertimeReport
    );

    // ===== WORK PROGRESS TRACKING ROUTES =====

    // Progress record management routes (protected by role)
    router.get(
        "/api/work-progress",
        protect,
        authorize("admin", "manager"),
        workProgressTrackingController.getAllProgressRecords
    );
    router.get(
        "/api/work-progress/:id",
        protect,
        authorize("admin", "manager", "technician"),
        workProgressTrackingController.getProgressRecordById
    );

    // Progress record creation and management
    router.post(
        "/api/work-progress",
        protect,
        authorize("admin", "manager", "technician"),
        workProgressTrackingController.createProgressRecord
    );
    router.put(
        "/api/work-progress/:id",
        protect,
        authorize("admin", "manager", "technician"),
        workProgressTrackingController.updateProgressRecord
    );
    router.delete(
        "/api/work-progress/:id",
        protect,
        authorize("admin", "manager"),
        workProgressTrackingController.deleteProgressRecord
    );

    // Technician-specific progress records
    router.get(
        "/api/technicians/:technicianId/work-progress",
        protect,
        authorize("admin", "manager", "technician"),
        workProgressTrackingController.getProgressRecordsByTechnician
    );

    // Appointment progress
    router.get(
        "/api/appointments/:appointmentId/progress",
        protect,
        workProgressTrackingController.getProgressRecordByAppointment
    );

    // Progress status management
    router.put(
        "/api/work-progress/:id/status",
        protect,
        authorize("admin", "manager", "technician"),
        workProgressTrackingController.updateProgressStatus
    );

    // Milestone management
    router.post(
        "/api/work-progress/:id/milestones",
        protect,
        authorize("admin", "manager", "technician"),
        workProgressTrackingController.addMilestone
    );
    router.put(
        "/api/work-progress/:id/milestones/:milestoneId/complete",
        protect,
        authorize("admin", "manager", "technician"),
        workProgressTrackingController.completeMilestone
    );

    // Issue management
    router.post(
        "/api/work-progress/:id/issues",
        protect,
        authorize("admin", "manager", "technician"),
        workProgressTrackingController.reportIssue
    );
    router.put(
        "/api/work-progress/:id/issues/:issueId/resolve",
        protect,
        authorize("admin", "manager", "technician"),
        workProgressTrackingController.resolveIssue
    );

    // Supervisor notes
    router.post(
        "/api/work-progress/:id/supervisor-notes",
        protect,
        authorize("admin", "manager"),
        workProgressTrackingController.addSupervisorNotes
    );

    // Efficiency calculation
    router.post(
        "/api/work-progress/:id/calculate-efficiency",
        protect,
        authorize("admin", "manager"),
        workProgressTrackingController.calculateEfficiency
    );

    // Performance metrics
    router.get(
        "/api/technicians/:technicianId/performance",
        protect,
        authorize("admin", "manager"),
        workProgressTrackingController.getTechnicianPerformance
    );
    router.get(
        "/api/service-centers/:centerId/performance",
        protect,
        authorize("admin", "manager"),
        workProgressTrackingController.getServiceCenterPerformance
    );

    // ===== HEALTH CHECK =====
    router.get("/api/health", (req, res) => {
        res.status(200).json({
            success: true,
            message: "EVCare API is running",
            timestamp: new Date().toISOString(),
        });
=======
  // ===== AUTH ROUTES =====

  // Authentication routes
  router.post("/api/auth/register", authController.register);
  router.post("/api/auth/login", authController.login);
  router.post("/api/auth/google-login", authController.googleLogin);
  router.post("/api/auth/refresh-token", authController.refreshToken);

  // Email verification not supported in this project (endpoints kept for clarity but return 404)
  router.get("/api/auth/verify-email/:token", authController.verifyEmail);
  router.post(
    "/api/auth/resend-verification",
    authController.resendVerificationEmail
  );

  // Password reset routes
  router.post("/api/auth/forgot-password", authController.forgotPassword);
  router.post("/api/auth/reset-password/:token", authController.resetPassword);

  // Protected routes (require authentication)
  router.post(
    "/api/auth/change-password",
    protect,
    authController.changePassword
  );

  // ===== USER ROUTES =====

  // User profile routes (protected)
  router.get("/api/user/profile", protect, userController.getUserProfile);
  router.put("/api/user/profile", protect, userController.updateUserProfile);

  // Avatar upload route (protected)
  router.post(
    "/api/user/upload-avatar",
    protect,
    upload.single("avatar"),
    userController.uploadAvatar
  );

  // Admin user management routes (protected + admin only)
  router.delete(
    "/api/user/:id",
    protect,
    authorize("admin"),
    userController.deleteUser
  );
  router.put(
    "/api/user/:userId/role",
    protect,
    authorize("admin"),
    userController.updateUserRole
  );

  // ===== SERVICE CENTER ROUTES =====

  // Public routes
  router.get(
    "/api/service-centers",
    serviceCenterController.getAllServiceCenters
  );
  router.get(
    "/api/service-centers/:id",
    serviceCenterController.getServiceCenterById
  );
  router.get(
    "/api/service-centers/nearby/search",
    serviceCenterController.findNearestCenters
  );

  // Protected routes (require authentication)
  router.post(
    "/api/service-centers",
    protect,
    authorize("admin"),
    serviceCenterController.createServiceCenter
  );
  router.put(
    "/api/service-centers/:id",
    protect,
    authorize("admin"),
    serviceCenterController.updateServiceCenter
  );
  router.delete(
    "/api/service-centers/:id",
    protect,
    authorize("admin"),
    serviceCenterController.deleteServiceCenter
  );

  // Service management
  router.post(
    "/api/service-centers/:id/services",
    protect,
    authorize("admin"),
    serviceCenterController.addServiceToCenter
  );
  router.post(
    "/api/service-centers/:id/staff",
    protect,
    authorize("admin"),
    serviceCenterController.addStaffToCenter
  );

  // ===== SERVICE TYPE ROUTES =====

  // Public routes
  router.get("/api/service-types", serviceTypeController.getAllServiceTypes);
  router.get(
    "/api/service-types/:id",
    serviceTypeController.getServiceTypeById
  );
  router.get(
    "/api/service-types/category/:category",
    serviceTypeController.getServiceTypesByCategory
  );
  router.get(
    "/api/service-types/popular/list",
    serviceTypeController.getPopularServiceTypes
  );
  router.post(
    "/api/service-types/compatible/search",
    serviceTypeController.getCompatibleServices
  );

  // Protected routes (require authentication)
  router.post(
    "/api/service-types",
    protect,
    authorize("admin"),
    serviceTypeController.createServiceType
  );
  router.put(
    "/api/service-types/:id",
    protect,
    authorize("admin"),
    serviceTypeController.updateServiceType
  );
  router.delete(
    "/api/service-types/:id",
    protect,
    authorize("admin"),
    serviceTypeController.deleteServiceType
  );

  // AI data management
  router.put(
    "/api/service-types/:id/ai-data",
    protect,
    authorize("admin"),
    serviceTypeController.updateAIData
  );

  // ===== VEHICLE MODEL ROUTES =====

  // Public routes
  router.get("/api/vehicle-models", vehicleModelController.getAllVehicleModels);
  router.get(
    "/api/vehicle-models/:id",
    vehicleModelController.getVehicleModelById
  );
  router.get(
    "/api/vehicle-models/brands/list",
    vehicleModelController.getBrands
  );
  router.get(
    "/api/vehicle-models/brand/:brand",
    vehicleModelController.getModelsByBrand
  );

  // Admin routes
  router.post(
    "/api/vehicle-models",
    protect,
    authorize("admin"),
    vehicleModelController.createVehicleModel
  );
  router.put(
    "/api/vehicle-models/:id",
    protect,
    authorize("admin"),
    vehicleModelController.updateVehicleModel
  );
  router.delete(
    "/api/vehicle-models/:id",
    protect,
    authorize("admin"),
    vehicleModelController.deleteVehicleModel
  );
  router.post(
    "/api/vehicle-models/sample-data",
    protect,
    authorize("admin"),
    vehicleModelController.createSampleData
  );

  // ===== BOOKING ROUTES =====

  // Vehicle management (protected - customer only)
  router.get(
    "/api/booking/vehicles",
    protect,
    bookingController.getCustomerVehicles
  );
  router.post(
    "/api/booking/vehicles",
    protect,
    bookingController.addCustomerVehicle
  );

  // Vehicle models (public - for selection)
  router.get("/api/booking/vehicle-models", bookingController.getVehicleModels);

  // Service discovery (public)
  router.get(
    "/api/booking/service-centers",
    bookingController.getAvailableServiceCenters
  );
  router.get(
    "/api/booking/vehicles/:vehicleId/services",
    bookingController.getCompatibleServices
  );
  router.get(
    "/api/booking/service-centers/:serviceCenterId/services/:serviceTypeId/slots",
    bookingController.getAvailableSlots
  );

  // Booking management (protected - customer only)
  router.post("/api/booking", protect, bookingController.createBooking);
  router.get(
    "/api/booking/my-bookings",
    protect,
    bookingController.getCustomerBookings
  );
  router.get(
    "/api/booking/:bookingId",
    protect,
    bookingController.getBookingDetails
  );
  router.put(
    "/api/booking/:bookingId/cancel",
    protect,
    bookingController.cancelBooking
  );
  router.put(
    "/api/booking/:bookingId/reschedule",
    protect,
    bookingController.rescheduleBooking
  );

  // ===== PAYMENT ROUTES =====

  // Payment management (protected - customer only)
  router.post(
    "/api/payment/booking/:appointmentId",
    protect,
    paymentController.createBookingPayment
  );
  router.get(
    "/api/payment/:paymentId/status",
    protect,
    paymentController.getPaymentStatus
  );
  router.put(
    "/api/payment/:orderCode/cancel",
    protect,
    paymentController.cancelBookingPayment
  );
  router.get(
    "/api/payment/my-payments",
    protect,
    paymentController.getCustomerPayments
  );

  // PayOS webhook (public - no auth required)
  router.post("/api/payment/webhook", paymentController.handleWebhook);

  // PayOS redirect pages (public - no auth required)
  router.get("/payment/success", paymentController.handlePaymentSuccess);
  router.get("/payment/cancel", paymentController.handlePaymentCancel);

  // Manual sync payment status from PayOS
  router.post(
    "/api/payment/sync/:orderCode",
    paymentController.syncPaymentStatus
  );

  // ===== COST ANALYTICS (CUSTOMER) =====
  router.get(
    "/api/costs/history",
    protect,
    costAnalyticsController.getPersonalCostHistory
  );
  router.get(
    "/api/costs/summary",
    protect,
    costAnalyticsController.getPersonalCostSummary
  );

  // ===== SERVICE PACKAGE ROUTES =====

  // Public routes
  router.get(
    "/api/service-packages",
    servicePackageController.getAllServicePackages
  );
  router.get(
    "/api/service-packages/:id",
    servicePackageController.getServicePackageById
  );
  router.get(
    "/api/service-packages/vehicle/:vehicleId/compatible",
    servicePackageController.getCompatiblePackages
  );

  // Admin routes
  router.post(
    "/api/service-packages",
    protect,
    authorize("admin"),
    servicePackageController.createServicePackage
  );
  router.put(
    "/api/service-packages/:id",
    protect,
    authorize("admin"),
    servicePackageController.updateServicePackage
  );
  router.delete(
    "/api/service-packages/:id",
    protect,
    authorize("admin"),
    servicePackageController.deleteServicePackage
  );

  // ===== SUBSCRIPTION ROUTES =====

  // Subscription management (protected - customer only)
  router.get(
    "/api/subscriptions",
    protect,
    subscriptionController.getCustomerSubscriptions
  );
  router.post(
    "/api/subscriptions",
    protect,
    subscriptionController.subscribeToPackage
  );
  router.put(
    "/api/subscriptions/:subscriptionId/renew",
    protect,
    subscriptionController.renewSubscription
  );
  router.put(
    "/api/subscriptions/:subscriptionId/cancel",
    protect,
    subscriptionController.cancelSubscription
  );
  router.get(
    "/api/subscriptions/:subscriptionId/usage",
    protect,
    subscriptionController.getSubscriptionUsage
  );

  // ===== STAFF ASSIGNMENT ROUTES =====

  // Public routes (protected by role)
  router.get(
    "/api/staff-assignments",
    protect,
    authorize("admin", "manager"),
    staffAssignmentController.getAllStaffAssignments
  );
  router.get(
    "/api/staff-assignments/:id",
    protect,
    authorize("admin", "manager"),
    staffAssignmentController.getStaffAssignmentById
  );

  // Service center staff management
  router.get(
    "/api/service-centers/:centerId/staff",
    protect,
    authorize("admin", "manager"),
    staffAssignmentController.getStaffByCenter
  );
  router.get(
    "/api/users/:userId/centers",
    protect,
    staffAssignmentController.getCentersByStaff
  );

  // Staff assignment management (admin only)
  router.post(
    "/api/staff-assignments",
    protect,
    authorize("admin"),
    staffAssignmentController.createStaffAssignment
  );
  router.put(
    "/api/staff-assignments/:id",
    protect,
    authorize("admin"),
    staffAssignmentController.updateStaffAssignment
  );
  router.delete(
    "/api/staff-assignments/:id",
    protect,
    authorize("admin"),
    staffAssignmentController.deleteStaffAssignment
  );

  // Position management (admin and manager)
  router.put(
    "/api/staff-assignments/:id/position",
    protect,
    authorize("admin", "manager"),
    staffAssignmentController.updateStaffPosition
  );

  // ===== TECHNICIAN CERTIFICATE ROUTES =====

  // Certificate management routes (protected by role)
  router.get(
    "/api/technician-certificates",
    protect,
    authorize("admin", "manager"),
    technicianCertificateController.getAllCertificates
  );
  router.get(
    "/api/technician-certificates/:id",
    protect,
    authorize("admin", "manager"),
    technicianCertificateController.getCertificateById
  );

  // Certificate creation and management (admin and manager)
  router.post(
    "/api/technician-certificates",
    protect,
    authorize("admin", "manager"),
    technicianCertificateController.createCertificate
  );
  router.put(
    "/api/technician-certificates/:id",
    protect,
    authorize("admin", "manager"),
    technicianCertificateController.updateCertificate
  );
  router.delete(
    "/api/technician-certificates/:id",
    protect,
    authorize("admin"),
    technicianCertificateController.deleteCertificate
  );

  // Certificate status management
  router.put(
    "/api/technician-certificates/:id/status",
    protect,
    authorize("admin", "manager"),
    technicianCertificateController.updateCertificateStatus
  );

  // Technician-specific certificates
  router.get(
    "/api/technicians/:technicianId/certificates",
    protect,
    technicianCertificateController.getCertificatesByTechnician
  );

  // Specialization-specific certificates
  router.get(
    "/api/technician-certificates/specialization/:specialization",
    protect,
    authorize("admin", "manager"),
    technicianCertificateController.getCertificatesBySpecialization
  );

  // Certificate expiry management
  router.get(
    "/api/technician-certificates/expiry/check",
    protect,
    authorize("admin", "manager"),
    technicianCertificateController.checkExpiredCertificates
  );
  router.get(
    "/api/technician-certificates/expiry/soon",
    protect,
    authorize("admin", "manager"),
    technicianCertificateController.getSoonToExpireCertificates
  );

  // ===== TECHNICIAN SCHEDULE ROUTES =====

  // Schedule management routes (protected by role)
  router.get(
    "/api/technician-schedules",
    protect,
    authorize("admin", "manager"),
    technicianScheduleController.getAllSchedules
  );
  router.get(
    "/api/technician-schedules/:id",
    protect,
    authorize("admin", "manager", "technician"),
    technicianScheduleController.getScheduleById
  );

  // Schedule creation and management (admin and manager)
  router.post(
    "/api/technician-schedules",
    protect,
    authorize("admin", "manager"),
    technicianScheduleController.createSchedule
  );
  router.put(
    "/api/technician-schedules/:id",
    protect,
    authorize("admin", "manager"),
    technicianScheduleController.updateSchedule
  );
  router.delete(
    "/api/technician-schedules/:id",
    protect,
    authorize("admin", "manager"),
    technicianScheduleController.deleteSchedule
  );

  // Technician-specific schedules
  router.get(
    "/api/technicians/:technicianId/schedules",
    protect,
    technicianScheduleController.getSchedulesByTechnician
  );

  // Service center schedules
  router.get(
    "/api/service-centers/:centerId/schedules",
    protect,
    authorize("admin", "manager"),
    technicianScheduleController.getSchedulesByCenter
  );

  // Schedule status management
  router.put(
    "/api/technician-schedules/:id/status",
    protect,
    authorize("admin", "manager", "technician"),
    technicianScheduleController.updateScheduleStatus
  );

  // Check-in and check-out
  router.post(
    "/api/technician-schedules/:id/check-in",
    protect,
    authorize("admin", "manager", "technician"),
    technicianScheduleController.recordCheckIn
  );
  router.post(
    "/api/technician-schedules/:id/check-out",
    protect,
    authorize("admin", "manager", "technician"),
    technicianScheduleController.recordCheckOut
  );

  // Availability management
  router.put(
    "/api/technician-schedules/:id/availability",
    protect,
    authorize("admin", "manager", "technician"),
    technicianScheduleController.updateAvailability
  );

  // Appointment assignment
  router.post(
    "/api/technician-schedules/:id/appointments",
    protect,
    authorize("admin", "manager"),
    technicianScheduleController.addAppointmentToSchedule
  );
  router.delete(
    "/api/technician-schedules/:id/appointments/:appointmentId",
    protect,
    authorize("admin", "manager"),
    technicianScheduleController.removeAppointmentFromSchedule
  );

  // Available technicians
  router.get(
    "/api/service-centers/:centerId/available-technicians",
    protect,
    authorize("admin", "manager"),
    technicianScheduleController.getAvailableTechnicians
  );

  // Overtime report
  router.get(
    "/api/technician-schedules/reports/overtime",
    protect,
    authorize("admin", "manager"),
    technicianScheduleController.getOvertimeReport
  );

  // ===== WORK PROGRESS TRACKING ROUTES =====

  // Progress record management routes (protected by role)
  router.get(
    "/api/work-progress",
    protect,
    authorize("admin", "manager"),
    workProgressTrackingController.getAllProgressRecords
  );
  router.get(
    "/api/work-progress/:id",
    protect,
    authorize("admin", "manager", "technician"),
    workProgressTrackingController.getProgressRecordById
  );

  // Progress record creation and management
  router.post(
    "/api/work-progress",
    protect,
    authorize("admin", "manager", "technician"),
    workProgressTrackingController.createProgressRecord
  );
  router.put(
    "/api/work-progress/:id",
    protect,
    authorize("admin", "manager", "technician"),
    workProgressTrackingController.updateProgressRecord
  );
  router.delete(
    "/api/work-progress/:id",
    protect,
    authorize("admin", "manager"),
    workProgressTrackingController.deleteProgressRecord
  );

  // Technician-specific progress records
  router.get(
    "/api/technicians/:technicianId/work-progress",
    protect,
    authorize("admin", "manager", "technician"),
    workProgressTrackingController.getProgressRecordsByTechnician
  );

  // Appointment progress
  router.get(
    "/api/appointments/:appointmentId/progress",
    protect,
    workProgressTrackingController.getProgressRecordByAppointment
  );

  // Progress status management
  router.put(
    "/api/work-progress/:id/status",
    protect,
    authorize("admin", "manager", "technician"),
    workProgressTrackingController.updateProgressStatus
  );

  // Inspection and quote management
  router.post(
    "/api/work-progress/:id/inspection-quote",
    protect,
    authorize("technician"),
    workProgressTrackingController.submitInspectionAndQuote
  );

  router.put(
    "/api/work-progress/:id/quote-response",
    protect,
    workProgressTrackingController.processQuoteResponse
  );

  router.post(
    "/api/work-progress/:id/start-maintenance",
    protect,
    authorize("technician"),
    workProgressTrackingController.startMaintenance
  );

  router.post(
    "/api/work-progress/:id/complete-maintenance",
    protect,
    authorize("technician"),
    workProgressTrackingController.completeMaintenance
  );

  router.post(
    "/api/work-progress/:id/process-payment",
    protect,
    authorize("admin", "manager", "staff"),
    workProgressTrackingController.processCashPayment
  );

  // Milestone management
  router.post(
    "/api/work-progress/:id/milestones",
    protect,
    authorize("admin", "manager", "technician"),
    workProgressTrackingController.addMilestone
  );
  router.put(
    "/api/work-progress/:id/milestones/:milestoneId/complete",
    protect,
    authorize("admin", "manager", "technician"),
    workProgressTrackingController.completeMilestone
  );

  // Issue management
  router.post(
    "/api/work-progress/:id/issues",
    protect,
    authorize("admin", "manager", "technician"),
    workProgressTrackingController.reportIssue
  );
  router.put(
    "/api/work-progress/:id/issues/:issueId/resolve",
    protect,
    authorize("admin", "manager", "technician"),
    workProgressTrackingController.resolveIssue
  );

  // Supervisor notes
  router.post(
    "/api/work-progress/:id/supervisor-notes",
    protect,
    authorize("admin", "manager"),
    workProgressTrackingController.addSupervisorNotes
  );

  // Efficiency calculation
  router.post(
    "/api/work-progress/:id/calculate-efficiency",
    protect,
    authorize("admin", "manager"),
    workProgressTrackingController.calculateEfficiency
  );

  // Performance metrics
  router.get(
    "/api/technicians/:technicianId/performance",
    protect,
    authorize("admin", "manager"),
    workProgressTrackingController.getTechnicianPerformance
  );
  router.get(
    "/api/service-centers/:centerId/performance",
    protect,
    authorize("admin", "manager"),
    workProgressTrackingController.getServiceCenterPerformance
  );

  // ===== HEALTH CHECK =====
  router.get("/api/health", (req, res) => {
    res.status(200).json({
      success: true,
      message: "EVCare API is running",
      timestamp: new Date().toISOString(),
>>>>>>> 4d431385
    });
  });

  return app.use("/", router);
};

export default initWebRoutes;<|MERGE_RESOLUTION|>--- conflicted
+++ resolved
@@ -34,7 +34,6 @@
 let router = express.Router();
 
 let initWebRoutes = (app) => {
-<<<<<<< HEAD
     // ===== AUTH ROUTES =====
 
     // Authentication routes
@@ -754,7 +753,6 @@
             message: "EVCare API is running",
             timestamp: new Date().toISOString(),
         });
-=======
   // ===== AUTH ROUTES =====
 
   // Authentication routes
@@ -1518,7 +1516,6 @@
       success: true,
       message: "EVCare API is running",
       timestamp: new Date().toISOString(),
->>>>>>> 4d431385
     });
   });
 
